from __future__ import division
import datetime
import os
import warnings
import logging

from astropy.io import fits
from astropy.nddata import Cutout2D
from astropy.table import Table
from astropy.wcs import WCS
from matplotlib import patches
import matplotlib.pyplot as plt
import numpy as np
from tqdm import tqdm
from astroquery.vizier import Vizier
from astropy import units as u
from astropy.coordinates import SkyCoord
from astropy.table import Table
import np.ma as ma

from . import PACKAGEDIR
from .lightcurve import KeplerLightCurve, LightCurve
from .prf import SimpleKeplerPRF
from .utils import KeplerQualityFlags, plot_image, bkjd_to_astropy_time
from .mast import download_kepler_products



__all__ = ['KeplerTargetPixelFile']
log = logging.getLogger(__name__)


class TargetPixelFile(object):
    """
    Generic TargetPixelFile class
    """

    def properties(self):
        '''Print out a description of each of the non-callable attributes of a
        TargetPixelFile object.

        Prints in order of type (ints, strings, lists, arrays and others)
        Prints in alphabetical order.'''
        attrs = {}
        for attr in dir(self):
            if not attr.startswith('_'):
                res = getattr(self, attr)
                if callable(res):
                    continue
                if attr == 'hdu':
                    attrs[attr] = {'res': res, 'type': 'list'}
                    for idx, r in enumerate(res):
                        if idx == 0:
                            attrs[attr]['print'] = '{}'.format(r.header['EXTNAME'])
                        else:
                            attrs[attr]['print'] = '{}, {}'.format(attrs[attr]['print'],
                                                                   '{}'.format(r.header['EXTNAME']))
                    continue
                else:
                    attrs[attr] = {'res': res}
                if isinstance(res, int):
                    attrs[attr]['print'] = '{}'.format(res)
                    attrs[attr]['type'] = 'int'
                elif isinstance(res, np.ndarray):
                    attrs[attr]['print'] = 'array {}'.format(res.shape)
                    attrs[attr]['type'] = 'array'
                elif isinstance(res, list):
                    attrs[attr]['print'] = 'list length {}'.format(len(res))
                    attrs[attr]['type'] = 'list'
                elif isinstance(res, str):
                    if res == '':
                        attrs[attr]['print'] = '{}'.format('None')
                    else:
                        attrs[attr]['print'] = '{}'.format(res)
                    attrs[attr]['type'] = 'str'
                elif attr == 'wcs':
                    attrs[attr]['print'] = 'astropy.wcs.wcs.WCS'.format(attr)
                    attrs[attr]['type'] = 'other'
                else:
                    attrs[attr]['print'] = '{}'.format(type(res))
                    attrs[attr]['type'] = 'other'
        output = Table(names=['Attribute', 'Description'], dtype=[object, object])
        idx = 0
        types = ['int', 'str', 'list', 'array', 'other']
        for typ in types:
            for attr, dic in attrs.items():
                if dic['type'] == typ:
                    output.add_row([attr, dic['print']])
                    idx += 1
        output.pprint(max_lines=-1, max_width=-1)


class TessTargetPixelFile(TargetPixelFile):
    """
    Defines a TargetPixelFile class for the TESS Mission.
    Enables extraction of raw lightcurves and centroid positions.

    Attributes
    ----------
    path : str
        Path to a Kepler Target Pixel (FITS) File.
    quality_bitmask : str or int
        Bitmask specifying quality flags of cadences that should be ignored.
        If a string is passed, it has the following meaning:

            * "default": recommended quality mask
            * "hard": removes more flags, known to remove good data
            * "hardest": removes all data that has been flagged

    References
    ----------
    .. [1] Kepler: A Search for Terrestrial Planets. Kepler Archive Manual.
        http://archive.stsci.edu/kepler/manuals/archive_manual.pdf
    """
    pass


class KeplerTargetPixelFile(TargetPixelFile):
    """
    Defines a TargetPixelFile class for the Kepler/K2 Mission.
    Enables extraction of raw lightcurves and centroid positions.

    Attributes
    ----------
    path : str or `astropy.io.fits.HDUList`
        Path to a Kepler Target Pixel (FITS) File or a `HDUList` object.
    quality_bitmask : str or int
        Bitmask specifying quality flags of cadences that should be ignored.
        If `None` is passed, then no cadences are ignored.
        If a string is passed, it has the following meaning:

            * "default": recommended quality mask
            * "hard": removes more flags, known to remove good data
            * "hardest": removes all data that has been flagged

        See the `KeplerQualityFlags` class for details on the bitmasks.

    References
    ----------
    .. [1] Kepler: A Search for Terrestrial Planets. Kepler Archive Manual.
        http://archive.stsci.edu/kepler/manuals/archive_manual.pdf
    """

    def __init__(self, path, quality_bitmask='default', **kwargs):
        self.path = path
        if isinstance(path, fits.HDUList):
            self.hdu = path
        else:
            self.hdu = fits.open(self.path, **kwargs)
        self.quality_bitmask = quality_bitmask
        self.quality_mask = self._quality_mask(quality_bitmask)


    @staticmethod
    def from_archive(target, cadence='long', quarter=None, month=None,
                     campaign=None, radius=1., targetlimit=1, **kwargs):
        """Fetch a Target Pixel File from the Kepler/K2 data archive at MAST.

        Raises an `ArchiveError` if a unique TPF cannot be found.  For example,
        this is the case if a target was observed in multiple Quarters and the
        quarter parameter is unspecified.

        Parameters
        ----------
        target : str or int
            KIC/EPIC ID or object name.
        cadence : str
            'long' or 'short'.
        quarter, campaign : int, list of ints, or 'all'
            Kepler Quarter or K2 Campaign number.
        month : 1, 2, 3, list or 'all'
            For Kepler's prime mission, there are three short-cadence
            Target Pixel Files for each quarter, each covering one month.
            Hence, if cadence='short' you need to specify month=1, 2, or 3.
        radius : float
            Search radius in arcseconds. Default is 1 arcsecond.
        targetlimit : None or int
            If multiple targets are present within `radius`, limit the number
            of returned TargetPixelFile objects to `targetlimit`.
            If `None`, no limit is applied.
        kwargs : dict
            Keywords arguments passed to `KeplerTargetPixelFile`.

        Returns
        -------
        tpf : KeplerTargetPixelFile object.
        """
        path = download_kepler_products(
            target=target, filetype='Target Pixel', cadence=cadence,
            quarter=quarter, campaign=campaign, month=month,
            radius=radius, targetlimit=targetlimit)
        if len(path) == 1:
            return KeplerTargetPixelFile(path[0], **kwargs)
        return [KeplerTargetPixelFile(p, **kwargs) for p in path]

    def __repr__(self):
        return('KeplerTargetPixelFile Object (ID: {})'.format(self.keplerid))


    def query_catalog(self, catalog=None, radius=0.5, dist_tolerance=12, nearby_sources=True):
        """
        Returns a crossmatched table of stars that are centered on the target
        of the tpf file. Current tables supported are KIC, EPIC and Gaia DR2.

        Parameters
        -----------
        catalog: string
            Indicate catalog assigned for mission. If Kepler, catalog will be KIC
            if K2 catalog is EPIC.
        radius: float
            Radius of cone search centered on the target in arcminutes.
            Default radius is 0.5 arcmin.
        dist_tolerance: float
            Tolerance for source matching. Sources that fall within this Tolerance
            of pixels in the KeplerTargetPixelFile will be returned in the result.
            Default is 3 pixels (12 arcsec).

        Returns
        -------
        ID : astropy.table.column (KIC & EPIC)
            Catalog ID from catalog.
        RAJ200: astropy.table.column (KIC & EPIC)
            Right ascension [degrees]
        DEJ2000: astropy.table.column (KIC & EPIC)
            Declination [deg]
        pmRA: astropy.table.column (KIC & EPIC)
            Proper motion for right ascension [mas/year]
        e_pmRA: astropy.table.column (KIC & EPIC)
            Error proper motion for Right ascension [mas/year]
        pmDEC: astropy.table.column (KIC & EPIC)
            Proper motion for declination [mas/year]
        e_pmDEC: astropy.table.column (EPIC)
            Error proper motion for declination [mas/year]
        Kpmag: astropy.table.column (KIC & EPIC)
            Magnitude in Kepler band [mag]
        """

        if catalog is None:
            if self.mission == 'Kepler':
                catalog = 'KIC'
            elif self.mission == 'K2':
                catalog = 'EPIC'
            else:
                log.error('Please provide a catalog.')

        if catalog is "Gaia":
            log.warn('Gaia RAs and Decs are at EPOC 2015.5. These RA/Decs have not been corrected.')

        # Vizier id's
        ID = {"KIC":
                    {'vizier':"V/133/kic",
                     'parameters': ["KIC", "RAJ2000", "DEJ2000", "pmRA", "pmDE", "kepmag"]},
             "EPIC":
                    {'vizier': "IV/34/epic",
                     'parameters': ["ID", "RAJ2000", "DEJ2000", "pmRA", "pmDEC", "Kpmag","e_pmRA", "e_pmDEC"]},
             "Gaia":
                    {'vizier': "I/345/gaia2",
                     'parameters': ["DR2Name", "RA_ICRS", "DE_ICRS", "pmRA", "pmDE", "e_pmRA", "e_pmDE", "Gmag"]}}

        # identifies catalog
        viz_id = ID[catalog]['vizier']

        #Skycoord the centre of target
        cent = SkyCoord(ra=self.ra, dec=self.dec, frame='icrs', unit=(u.deg, u.deg))

        # Choose columns from Vizier
        v = Vizier(catalog=[viz_id], columns=ID[catalog]['parameters'])
        # query around centre with radius
        result = v.query_region(cent, radius=radius*u.arcmin, catalog=viz_id)

        # Rename column names
        new_pars = ['ID', 'RA', 'DEC', 'pmRA', 'pmDEC']
        for i in range(len(new_pars)):
            result[viz_id].rename_column(result[viz_id].colnames[i], new_pars[i])

        # Queried stats
        data = result[viz_id]

        # Load ra & dec of all tpf pixels
        pixels_ra, pixels_dec = self.get_coordinates(cadence='all')

        # Reduce calculation for astroy seperation
        pixel_radec = np.asarray([pixels_ra.ravel(), pixels_dec.ravel()])
        pixel_radec = np.round(pixel_radec, decimals=5)

        # Return unique pairs
        pixel_pairs = (np.unique(pixel_radec, axis=1))

        # Make pixel pairs into SkyCoord
        sky_pixel_pairs = SkyCoord(ra=pixel_pairs[0]*u.deg, dec=pixel_pairs[1]*u.deg, frame='icrs', unit=(u.deg, u.deg))
<<<<<<< HEAD
        # Make pairs in sky_data
=======
        # Make pairs in sky_sources
>>>>>>> 40717847
        sky_sources = SkyCoord(ra=data['RA'], dec=data['DEC'], frame='icrs', unit=(u.deg, u.deg))

        seperation_mask = []
        for i in range (len(data)):
<<<<<<< HEAD
            s = sky_pixel_pairs.separation(sky_sources[i])  # Estimate seperation
            seperation = np.any(s.arcsec <= seperation_factor)
=======
            s = sky_pixel_pairs.separation(sky_sources[i]) # Estimate seperation
            seperation = ~np.any(s.arcsec<=seperation_factor)
>>>>>>> 40717847
            seperation_mask.append(seperation)

        sep_mask = np.array(seperation_mask, dtype=bool)
        return data[sep_mask]

    @property
    def hdu(self):
        return self._hdu

    @hdu.setter
    def hdu(self, value, keys=['FLUX', 'QUALITY']):
        '''Raises a ValueError exception if value does not appear to be a Target Pixel File.
        '''
        for key in keys:
            if ~(np.any([value[1].header[ttype] == key
                         for ttype in value[1].header['TTYPE*']])):
                raise ValueError("File {} does not have a {} column, "
                                 "is this a target pixel file?".format(self.path, key))
        else:
            self._hdu = value

    def _quality_mask(self, bitmask):
        """Returns a boolean mask which flags all good-quality cadences.

        Parameters
        ----------
        bitmask : str or int
            Bitmask. See ref. [1], table 2-3.
        """
        if bitmask is None:
            return np.ones(len(self.hdu[1].data['TIME']), dtype=bool)
        elif isinstance(bitmask, str):
            bitmask = KeplerQualityFlags.OPTIONS[bitmask]
        return (self.hdu[1].data['QUALITY'] & bitmask) == 0

    def header(self, ext=0):
        """Returns the header for a given extension."""
        return self.hdu[ext].header

    def get_prf_model(self):
        """Returns an object of SimpleKeplerPRF initialized using the
        necessary metadata in the tpf object.

        Returns
        -------
        prf : instance of SimpleKeplerPRF
        """

        return SimpleKeplerPRF(channel=self.channel, shape=self.shape[1:],
                               column=self.column, row=self.row)

    @property
    def wcs(self):
        """Returns an astropy.wcs.WCS object with the World Coordinate System
        solution for the target pixel file.

        Returns
        -------
        w : astropy.wcs.WCS object
            WCS solution
        """
        # Use WCS keywords of the 5th column (FLUX)
        wcs_keywords = {'1CTYP5': 'CTYPE1',
                        '2CTYP5': 'CTYPE2',
                        '1CRPX5': 'CRPIX1',
                        '2CRPX5': 'CRPIX2',
                        '1CRVL5': 'CRVAL1',
                        '2CRVL5': 'CRVAL2',
                        '1CUNI5': 'CUNIT1',
                        '2CUNI5': 'CUNIT2',
                        '1CDLT5': 'CDELT1',
                        '2CDLT5': 'CDELT2',
                        '11PC5': 'PC1_1',
                        '12PC5': 'PC1_2',
                        '21PC5': 'PC2_1',
                        '22PC5': 'PC2_2'}
        mywcs = {}
        for oldkey, newkey in wcs_keywords.items():
            mywcs[newkey] = self.hdu[1].header[oldkey]
        return WCS(mywcs)

    def get_coordinates(self, cadence='all'):
        """Returns two 3D arrays of RA and Dec values in decimal degrees.

        If cadence number is given, returns 2D arrays for that cadence. If
        cadence is 'all' returns one RA, Dec value for each pixel in every cadence.
        Uses the WCS solution and the POS_CORR data from TPF header.

        Parameters
        ----------
        cadence : 'all' or int
            Which cadences to return the RA Dec coordinates for.

        Returns
        -------
        ra : numpy array, same shape as tpf.flux[cadence]
            Array containing RA values for every pixel, for every cadence.
        dec : numpy array, same shape as tpf.flux[cadence]
            Array containing Dec values for every pixel, for every cadence.
        """
        w = self.wcs
        X, Y = np.meshgrid(np.arange(self.shape[2]), np.arange(self.shape[1]))
        pos_corr1_pix, pos_corr2_pix = np.copy(self.hdu[1].data['POS_CORR1']), np.copy(self.hdu[1].data['POS_CORR2'])

        # We zero POS_CORR* when the values are NaN or make no sense (>50px)
        with warnings.catch_warnings():  # Comparing NaNs to numbers is OK here
            warnings.simplefilter("ignore", RuntimeWarning)
            bad = np.any([~np.isfinite(pos_corr1_pix),
                          ~np.isfinite(pos_corr2_pix),
                          np.abs(pos_corr1_pix - np.nanmedian(pos_corr1_pix)) > 50,
                          np.abs(pos_corr2_pix - np.nanmedian(pos_corr2_pix)) > 50], axis=0)
        pos_corr1_pix[bad], pos_corr2_pix[bad] = 0, 0
        # Add in POSCORRs
        X = (np.atleast_3d(X).transpose([2, 0, 1]) +
             np.atleast_3d(pos_corr1_pix).transpose([1, 2, 0]))
        Y = (np.atleast_3d(Y).transpose([2, 0, 1]) +
             np.atleast_3d(pos_corr2_pix).transpose([1, 2, 0]))

        # Pass through WCS
        ra, dec = w.wcs_pix2world(X.ravel(), Y.ravel(), 1)
        ra = ra.reshape((pos_corr1_pix.shape[0], self.shape[1], self.shape[2]))
        dec = dec.reshape((pos_corr2_pix.shape[0], self.shape[1], self.shape[2]))
        ra, dec = ra[self.quality_mask], dec[self.quality_mask]
        if cadence is not 'all':
            return ra[cadence], dec[cadence]
        return ra, dec


    @property
    def keplerid(self):
        return self.header()['KEPLERID']

    @property
    def obsmode(self):
        return self.header()['OBSMODE']

    @property
    def module(self):
        return self.header()['MODULE']

    @property
    def channel(self):
        return self.header()['CHANNEL']

    @property
    def output(self):
        return self.header()['OUTPUT']

    @property
    def ra(self):
        try:
            return self.header()['RA_OBJ']
        except KeyError:
            return None

    @property
    def dec(self):
        try:
            return self.header()['DEC_OBJ']
        except KeyError:
            return None

    @property
    def column(self):
        try:
            out = self.hdu['TARGETTABLES'].header['1CRV5P']
        except KeyError:
            out = 0
        return out

    @property
    def row(self):
        try:
            out = self.hdu['TARGETTABLES'].header['2CRV5P']
        except KeyError:
            out = 0
        return out

    @property
    def pos_corr1(self):
        """Returns the column position correction."""
        return self.hdu[1].data['POS_CORR1'][self.quality_mask]

    @property
    def pos_corr2(self):
        """Returns the row position correction."""
        return self.hdu[1].data['POS_CORR2'][self.quality_mask]

    @property
    def pipeline_mask(self):
        """Returns the aperture mask used by the Kepler pipeline"""
        return self.hdu[-1].data > 2

    @property
    def shape(self):
        """Return the cube dimension shape."""
        return self.flux.shape

    @property
    def time(self):
        """Returns the time for all good-quality cadences."""
        return self.hdu[1].data['TIME'][self.quality_mask]

    @property
    def astropy_time(self):
        """Returns an AstroPy Time object for all good-quality cadences."""
        return bkjd_to_astropy_time(bkjd=self.time)

    @property
    def cadenceno(self):
        """Return the cadence number for all good-quality cadences."""
        return self.hdu[1].data['CADENCENO'][self.quality_mask]

    @property
    def nan_time_mask(self):
        """Returns a boolean mask flagging cadences whose time is `nan`."""
        return ~np.isfinite(self.time)

    @property
    def flux(self):
        """Returns the flux for all good-quality cadences."""
        return self.hdu[1].data['FLUX'][self.quality_mask]

    @property
    def flux_err(self):
        """Returns the flux uncertainty for all good-quality cadences."""
        return self.hdu[1].data['FLUX_ERR'][self.quality_mask]

    @property
    def flux_bkg(self):
        """Returns the background flux for all good-quality cadences."""
        return self.hdu[1].data['FLUX_BKG'][self.quality_mask]

    @property
    def flux_bkg_err(self):
        return self.hdu[1].data['FLUX_BKG_ERR'][self.quality_mask]

    @property
    def quality(self):
        """Returns the quality flag integer of every good cadence."""
        return self.hdu[1].data['QUALITY'][self.quality_mask]

    @property
    def quarter(self):
        """Quarter number"""
        try:
            return self.header(ext=0)['QUARTER']
        except KeyError:
            return None

    @property
    def campaign(self):
        """Campaign number"""
        try:
            return self.header(ext=0)['CAMPAIGN']
        except KeyError:
            return None

    @property
    def mission(self):
        """Mission name, defaults to None if Not available"""
        try:
            return self.header(ext=0)['MISSION']
        except KeyError:
            return None

    def _parse_aperture_mask(self, aperture_mask):
        """Parse the `aperture_mask` parameter as given by a user.

        The `aperture_mask` parameter is accepted by a number of methods.
        This method ensures that the parameter is always parsed in the same way.

        Parameters
        ----------
        aperture_mask : array-like, 'pipeline', 'all', or None
            A boolean array describing the aperture such that `False` means
            that the pixel will be masked out.
            If None or 'all' are passed, a mask that is `True` everywhere will
            be returned.
            If 'pipeline' is passed, the mask suggested by the Kepler pipeline
            will be returned.

        Returns
        -------
        aperture_mask : ndarray
            2D boolean numpy array containing `True` for selected pixels.
        """
        with warnings.catch_warnings():
            # `aperture_mask` supports both arrays and string values; these yield
            # uninteresting FutureWarnings when compared, so let's ignore that.
            warnings.simplefilter(action='ignore', category=FutureWarning)
            if aperture_mask is None or aperture_mask == 'all':
                aperture_mask = np.ones((self.shape[1], self.shape[2]), dtype=bool)
            elif aperture_mask == 'pipeline':
                aperture_mask = self.pipeline_mask
        self._last_aperture_mask = aperture_mask
        return aperture_mask

    def to_lightcurve(self, aperture_mask='pipeline'):
        """Performs aperture photometry.

        Parameters
        ----------
        aperture_mask : array-like, 'pipeline', or 'all'
            A boolean array describing the aperture such that `False` means
            that the pixel will be masked out.
            If the string 'all' is passed, all pixels will be used.
            The default behaviour is to use the Kepler pipeline mask.

        Returns
        -------
        lc : KeplerLightCurve object
            Array containing the summed flux within the aperture for each
            cadence.
        """
        aperture_mask = self._parse_aperture_mask(aperture_mask)
        if aperture_mask.sum() == 0:
            log.warning('Warning: aperture mask contains zero pixels.')
        centroid_col, centroid_row = self.centroids(aperture_mask)
        keys = {'centroid_col': centroid_col,
                'centroid_row': centroid_row,
                'quality': self.quality,
                'channel': self.channel,
                'campaign': self.campaign,
                'quarter': self.quarter,
                'mission': self.mission,
                'cadenceno': self.cadenceno,
                'ra': self.ra,
                'dec': self.dec}

        return KeplerLightCurve(time=self.time,
                                time_format='bkjd',
                                time_scale='tdb',
                                flux=np.nansum(self.flux[:, aperture_mask], axis=1),
                                flux_err=np.nansum(self.flux_err[:, aperture_mask]**2, axis=1)**0.5,
                                **keys)

    def centroids(self, aperture_mask='pipeline'):
        """Returns centroids based on sample moments.

        Parameters
        ----------
        aperture_mask : array-like, 'pipeline', or 'all'
            A boolean array describing the aperture such that `False` means
            that the pixel will be masked out.
            If the string 'all' is passed, all pixels will be used.
            The default behaviour is to use the Kepler pipeline mask.

        Returns
        -------
        col_centr, row_centr : tuple
            Arrays containing centroids for column and row at each cadence
        """
        aperture_mask = self._parse_aperture_mask(aperture_mask)
        yy, xx = np.indices(self.shape[1:]) + 0.5
        yy = self.row + yy
        xx = self.column + xx
        total_flux = np.nansum(self.flux[:, aperture_mask], axis=1)
        with warnings.catch_warnings():
            # RuntimeWarnings may occur below if total_flux contains zeros
            warnings.simplefilter("ignore", RuntimeWarning)
            col_centr = np.nansum(xx * aperture_mask * self.flux, axis=(1, 2)) / total_flux
            row_centr = np.nansum(yy * aperture_mask * self.flux, axis=(1, 2)) / total_flux

        return col_centr, row_centr

    def plot(self, ax=None, frame=0, cadenceno=None, bkg=False, aperture_mask=None,
             show_colorbar=True, mask_color='pink', style='fast', **kwargs):
        """
        Plot a target pixel file at a given frame (index) or cadence number.

        Parameters
        ----------
        ax : matplotlib.axes._subplots.AxesSubplot
            A matplotlib axes object to plot into. If no axes is provided,
            a new one will be generated.
        frame : int
            Frame number. The default is 0, i.e. the first frame.
        cadenceno : int, optional
            Alternatively, a cadence number can be provided.
            This argument has priority over frame number.
        bkg : bool
            If True, background will be added to the pixel values.
        aperture_mask : ndarray
            Highlight pixels selected by aperture_mask.
        show_colorbar : bool
            Whether or not to show the colorbar
        mask_color : str
            Color to show the aperture mask
        style : str
            matplotlib.pyplot.style.context, default is 'fast'
        kwargs : dict
            Keywords arguments passed to `lightkurve.utils.plot_image`.

        Returns
        -------
        ax : matplotlib.axes._subplots.AxesSubplot
            The matplotlib axes object.
        """
        if (style == "fast") and ("fast" not in plt.style.available):
            style = "default"
        if cadenceno is not None:
            try:
                frame = np.argwhere(cadenceno == self.cadenceno)[0][0]
            except IndexError:
                raise ValueError("cadenceno {} is out of bounds, "
                                 "must be in the range {}-{}.".format(
                                     cadenceno, self.cadenceno[0], self.cadenceno[-1]))
        try:
            if bkg and np.any(np.isfinite(self.flux_bkg[frame])):
                pflux = self.flux[frame] + self.flux_bkg[frame]
            else:
                pflux = self.flux[frame]
        except IndexError:
            raise ValueError("frame {} is out of bounds, must be in the range "
                             "0-{}.".format(frame, self.shape[0]))
        with plt.style.context(style):
            img_title = 'Kepler ID: {}'.format(self.keplerid)
            img_extent = (self.column, self.column + self.shape[2],
                          self.row, self.row + self.shape[1])
            ax = plot_image(pflux, ax=ax, title=img_title, extent=img_extent,
                            show_colorbar=show_colorbar, **kwargs)
            ax.grid(False)
        if aperture_mask is not None:
            aperture_mask = self._parse_aperture_mask(aperture_mask)
            for i in range(self.shape[1]):
                for j in range(self.shape[2]):
                    if aperture_mask[i, j]:
                        ax.add_patch(patches.Rectangle((j+self.column, i+self.row),
                                                       1, 1, color=mask_color, fill=True,
                                                       alpha=.6))
        return ax

    def interact(self, lc=None):
        """Display an interactive IPython Notebook widget to inspect the data.

        The widget will show both the lightcurve and pixel data.  By default,
        the lightcurve shown is obtained by calling the `to_lightcurve()` method,
        unless the user supplies a custom `LightCurve` object.

        Note: at this time, this feature only works inside an active Jupyter
        Notebook, and tends to be too slow when more than ~30,000 cadences
        are contained in the TPF (e.g. short cadence data).

        Parameters
        ----------
        lc : LightCurve object
            An optional pre-processed lightcurve object to show.
        """
        try:
            from ipywidgets import interact
            import ipywidgets as widgets
            from bokeh.io import push_notebook, show, output_notebook
            from bokeh.plotting import figure, ColumnDataSource
            from bokeh.models import Span, LogColorMapper
            from bokeh.layouts import row
            from bokeh.models.tools import HoverTool
            from IPython.display import display
            output_notebook()
        except ImportError:
            raise ImportError('The quicklook tool requires Bokeh and ipywidgets. '
                              'See the .interact() tutorial')

        ytitle = 'Flux'
        if lc is None:
            lc = self.to_lightcurve()
            ytitle = 'Flux (e/s)'

        # Bokeh cannot handle many data points
        # https://github.com/bokeh/bokeh/issues/7490
        if len(lc.cadenceno) > 30000:
            raise RuntimeError('Interact cannot display more than 20000 cadences.')

        # Map cadence to index for quick array slicing.
        n_lc_cad = len(lc.cadenceno)
        n_cad, nx, ny = self.flux.shape
        lc_cad_matches = np.in1d(self.cadenceno, lc.cadenceno)
        if lc_cad_matches.sum() != n_lc_cad:
            raise ValueError("The lightcurve provided has cadences that are not "
                             "present in the Target Pixel File.")
        min_cadence, max_cadence = np.min(self.cadenceno), np.max(self.cadenceno)
        cadence_lookup = {cad: j for j, cad in enumerate(self.cadenceno)}
        cadence_full_range = np.arange(min_cadence, max_cadence, 1, dtype=np.int)
        missing_cadences = list(set(cadence_full_range)-set(self.cadenceno))

        # Convert binary quality numbers into human readable strings
        qual_strings = []
        for bitmask in lc.quality:
            flag_str_list = KeplerQualityFlags.decode(bitmask)
            if len(flag_str_list) == 0:
                qual_strings.append(' ')
            if len(flag_str_list) == 1:
                qual_strings.append(flag_str_list[0])
            if len(flag_str_list) > 1:
                qual_strings.append("; ".join(flag_str_list))

        # Convert time into human readable strings, breaks with NaN time
        # See https://github.com/KeplerGO/lightkurve/issues/116
        if (self.time == self.time).all():
            human_time = self.astropy_time.isot[lc_cad_matches]
        else:
            human_time = [' '] * n_lc_cad

        # Each data source will later become a hover-over tooltip
        source = ColumnDataSource(data=dict(
            time=lc.time,
            time_iso=human_time,
            flux=lc.flux,
            cadence=lc.cadenceno,
            quality_code=lc.quality,
            quality=np.array(qual_strings)))

        # Provide extra metadata in the title
        if self.mission == 'K2':
            title = "Quicklook lightcurve for EPIC {} (K2 Campaign {})".format(
                self.keplerid, self.campaign)
        elif self.mission == 'Kepler':
            title = "Quicklook lightcurve for KIC {} (Kepler Quarter {})".format(
                self.keplerid, self.quarter)

        # Figure 1 shows the lightcurve with steps, tooltips, and vertical line
        fig1 = figure(title=title, plot_height=300, plot_width=600,
                      tools="pan,wheel_zoom,box_zoom,save,reset")
        fig1.yaxis.axis_label = ytitle
        fig1.xaxis.axis_label = 'Time - 2454833 days [BKJD]'
        fig1.step('time', 'flux', line_width=1, color='gray', source=source,
                  nonselection_line_color='gray', mode="center")

        r = fig1.circle('time', 'flux', source=source, fill_alpha=0.3, size=8,
                        line_color=None, selection_color="firebrick",
                        nonselection_fill_alpha=0.0, nonselection_line_color=None,
                        nonselection_line_alpha=0.0, fill_color=None,
                        hover_fill_color="firebrick", hover_alpha=0.9,
                        hover_line_color="white")

        fig1.add_tools(HoverTool(tooltips=[("Cadence", "@cadence"),
                                           ("Time (BKJD)", "@time{0,0.000}"),
                                           ("Time (ISO)", "@time_iso"),
                                           ("Flux", "@flux"),
                                           ("Quality Code", "@quality_code"),
                                           ("Quality Flag", "@quality")],
                                 renderers=[r],
                                 mode='mouse',
                                 point_policy="snap_to_data"))
        # Vertical line to indicate the cadence shown in Fig 2
        vert = Span(location=0, dimension='height', line_color='firebrick',
                    line_width=4, line_alpha=0.5)
        fig1.add_layout(vert)

        # Figure 2 shows the Target Pixel File stamp with log screen stretch
        fig2 = figure(plot_width=300, plot_height=300,
                      tools="pan,wheel_zoom,box_zoom,save,reset",
                      title='Pixel data (CCD {}.{})'.format(
                          self.module, self.output))
        fig2.yaxis.axis_label = 'Pixel Row Number'
        fig2.xaxis.axis_label = 'Pixel Column Number'

        pedestal = np.nanmin(self.flux[lc_cad_matches, :, :])
        stretch_dims = np.prod(self.flux[lc_cad_matches, :, :].shape)
        screen_stretch = self.flux[lc_cad_matches, :, :].reshape(stretch_dims) - pedestal
        screen_stretch = screen_stretch[np.isfinite(screen_stretch)]  # ignore NaNs
        screen_stretch = screen_stretch[screen_stretch > 0.0]
        vlo = np.min(screen_stretch)
        vhi = np.max(screen_stretch)
        vstep = (np.log10(vhi) - np.log10(vlo)) / 300.0  # assumes counts >> 1.0!
        lo, med, hi = np.nanpercentile(screen_stretch, [1, 50, 95])
        color_mapper = LogColorMapper(palette="Viridis256", low=lo, high=hi)

        fig2_dat = fig2.image([self.flux[0, :, :] - pedestal], x=self.column,
                              y=self.row, dw=self.shape[2], dh=self.shape[1],
                              dilate=False, color_mapper=color_mapper)

        # The figures appear before the interactive widget sliders
        show(row(fig1, fig2), notebook_handle=True)

        # The widget sliders call the update function each time
        def update(cadence, log_stretch):
            """Function that connects to the interact widget slider values"""
            fig2_dat.glyph.color_mapper.high = 10**log_stretch[1]
            fig2_dat.glyph.color_mapper.low = 10**log_stretch[0]
            if cadence not in missing_cadences:
                index_val = cadence_lookup[cadence]
                vert.update(line_alpha=0.5)
                if self.time[index_val] == self.time[index_val]:
                    vert.update(location=self.time[index_val])
                else:
                    vert.update(line_alpha=0.0)
                fig2_dat.data_source.data['image'] = [self.flux[index_val, :, :]
                                                      - pedestal]
            else:
                vert.update(line_alpha=0)
                fig2_dat.data_source.data['image'] = [self.flux[0, :, :] * np.NaN]
            push_notebook()

        # Define the widgets that enable the interactivity
        play = widgets.Play(interval=10, value=min_cadence, min=min_cadence,
                            max=max_cadence, step=1, description="Press play",
                            disabled=False)
        play.show_repeat, play._repeat = False, False
        cadence_slider = widgets.IntSlider(
            min=min_cadence, max=max_cadence,
            step=1, value=min_cadence, description='Cadence',
            layout=widgets.Layout(width='40%', height='20px'))
        screen_slider = widgets.FloatRangeSlider(
            value=[np.log10(lo), np.log10(hi)],
            min=np.log10(vlo),
            max=np.log10(vhi),
            step=vstep,
            description='Pixel Stretch (log)',
            style={'description_width': 'initial'},
            continuous_update=False,
            layout=widgets.Layout(width='30%', height='20px'))
        widgets.jslink((play, 'value'), (cadence_slider, 'value'))
        ui = widgets.HBox([play, cadence_slider, screen_slider])
        out = widgets.interactive_output(update, {'cadence': cadence_slider,
                                                  'log_stretch': screen_slider})
        display(ui, out)

    def get_bkg_lightcurve(self, aperture_mask=None):
        aperture_mask = self._parse_aperture_mask(aperture_mask)
        return LightCurve(time=self.time,
                          time_format='bkjd',
                          time_scale='tdb',
                          flux=np.nansum(self.flux_bkg[:, aperture_mask], axis=1),
                          flux_err=self.flux_bkg_err)

    def to_fits(self, output_fn=None, overwrite=False):
        """Writes the TPF to a FITS file on disk."""
        if output_fn is None:
            output_fn = "{}-targ.fits".format(self.keplerid)
        self.hdu.writeto(output_fn, overwrite=overwrite, checksum=True)

    @staticmethod
    def from_fits_images(images, position=None, size=(10, 10), extension=None,
                         target_id="unnamed-target", **kwargs):
        """Creates a new Target Pixel File from a set of images.

        This method is intended to make it easy to cut out targets from
        Kepler/K2 "superstamp" regions or TESS FFI images.

        Attributes
        ----------
        images : list of str, or list of fits.ImageHDU objects
            Sorted list of FITS filename paths or ImageHDU objects to get
            the data from.
        position : astropy.SkyCoord
            Position around which to cut out pixels.
        size : (int, int)
            Dimensions (cols, rows) to cut out around `position`.
        extension : int or str
            If `images` is a list of filenames, provide the extension number
            or name to use. Default: 0.
        target_id : int or str
            Unique identifier of the target to be recorded in the TPF.
        **kwargs : dict
            Extra arguments to be passed to the `KeplerTargetPixelFile` constructor.

        Returns
        -------
        tpf : KeplerTargetPixelFile
            A new Target Pixel File assembled from the images.
        """
        if extension is None:
            if isinstance(images[0], str) and images[0].endswith("ffic.fits"):
                extension = 1  # TESS FFIs have the image data in extension #1
            else:
                extension = 0  # Default is to use the primary HDU

        factory = KeplerTargetPixelFileFactory(n_cadences=len(images),
                                               n_rows=size[0],
                                               n_cols=size[1],
                                               target_id=target_id)
        for idx, img in tqdm(enumerate(images), total=len(images)):
            if isinstance(img, fits.ImageHDU):
                hdu = img
            elif isinstance(img, fits.HDUList):
                hdu = img[extension]
            else:
                hdu = fits.open(img)[extension]
            if idx == 0:  # Get default keyword values from the first image
                factory.keywords = hdu.header
            if position is None:
                cutout = hdu
            else:
                cutout = Cutout2D(hdu.data, position, wcs=WCS(hdu.header),
                                  size=size, mode='partial')
            factory.add_cadence(frameno=idx, flux=cutout.data, header=hdu.header)
        return factory.get_tpf(**kwargs)


class KeplerTargetPixelFileFactory(object):
    """Class to create a KeplerTargetPixelFile."""

    def __init__(self, n_cadences, n_rows, n_cols, target_id="unnamed-target",
                 keywords={}):
        self.n_cadences = n_cadences
        self.n_rows = n_rows
        self.n_cols = n_cols
        self.target_id = target_id
        self.keywords = keywords

        # Initialize the 3D data structures
        self.raw_cnts = np.empty((n_cadences, n_rows, n_cols), dtype='int')
        self.flux = np.empty((n_cadences, n_rows, n_cols), dtype='float32')
        self.flux_err = np.empty((n_cadences, n_rows, n_cols), dtype='float32')
        self.flux_bkg = np.empty((n_cadences, n_rows, n_cols), dtype='float32')
        self.flux_bkg_err = np.empty((n_cadences, n_rows, n_cols), dtype='float32')
        self.cosmic_rays = np.empty((n_cadences, n_rows, n_cols), dtype='float32')

        # Set 3D data defaults
        self.raw_cnts[:, :, :] = -1
        self.flux[:, :, :] = np.nan
        self.flux_err[:, :, :] = np.nan
        self.flux_bkg[:, :, :] = np.nan
        self.flux_bkg_err[:, :, :] = np.nan
        self.cosmic_rays[:, :, :] = np.nan

        # Initialize the 1D data structures
        self.mjd = np.zeros(n_cadences, dtype='float64')
        self.time = np.zeros(n_cadences, dtype='float64')
        self.timecorr = np.zeros(n_cadences, dtype='float32')
        self.cadenceno = np.zeros(n_cadences, dtype='int')
        self.quality = np.zeros(n_cadences, dtype='int')
        self.pos_corr1 = np.zeros(n_cadences, dtype='float32')
        self.pos_corr2 = np.zeros(n_cadences, dtype='float32')

    def add_cadence(self, frameno, raw_cnts=None, flux=None, flux_err=None,
                    flux_bkg=None, flux_bkg_err=None, cosmic_rays=None,
                    header={}):
        """Populate the data for a single cadence."""
        # 2D-data
        for col in ['raw_cnts', 'flux', 'flux_err', 'flux_bkg',
                    'flux_bkg_err', 'cosmic_rays']:
            if locals()[col] is not None:
                vars(self)[col][frameno] = locals()[col]
        # 1D-data
        if 'TSTART' in header and 'TSTOP' in header:
            self.time[frameno] = (header['TSTART'] + header['TSTOP']) / 2.
        if 'TIMECORR' in header:
            self.timecorr[frameno] = header['TIMECORR']
        if 'CADENCEN' in header:
            self.cadenceno[frameno] = header['CADENCEN']
        if 'QUALITY' in header:
            self.quality[frameno] = header['QUALITY']
        if 'POSCORR1' in header:
            self.pos_corr1[frameno] = header['POSCORR1']
        if 'POSCORR2' in header:
            self.pos_corr2[frameno] = header['POSCORR2']

    def get_tpf(self, **kwargs):
        """Returns a KeplerTargetPixelFile object."""
        return KeplerTargetPixelFile(self._hdulist(), **kwargs)

    def _hdulist(self):
        """Returns an astropy.io.fits.HDUList object."""
        return fits.HDUList([self._make_primary_hdu(),
                             self._make_target_extension(),
                             self._make_aperture_extension()])

    def _header_template(self, extension):
        """Returns a template `fits.Header` object for a given extension."""
        template_fn = os.path.join(PACKAGEDIR, "data",
                                   "tpf-ext{}-header.txt".format(extension))
        return fits.Header.fromtextfile(template_fn)

    def _make_primary_hdu(self, keywords={}):
        """Returns the primary extension (#0)."""
        hdu = fits.PrimaryHDU()
        # Copy the default keywords from a template file from the MAST archive
        tmpl = self._header_template(0)
        for kw in tmpl:
            hdu.header[kw] = (tmpl[kw], tmpl.comments[kw])
        # Override the defaults where necessary
        hdu.header['ORIGIN'] = "Unofficial data product"
        hdu.header['DATE'] = datetime.datetime.now().strftime("%Y-%m-%d")
        hdu.header['CREATOR'] = "lightkurve"
        hdu.header['OBJECT'] = self.target_id
        hdu.header['KEPLERID'] = self.target_id
        # Empty a bunch of keywords rather than having incorrect info
        for kw in ["PROCVER", "FILEVER", "CHANNEL", "MODULE", "OUTPUT",
                   "TIMVERSN", "CAMPAIGN", "DATA_REL", "TTABLEID",
                   "RA_OBJ", "DEC_OBJ"]:
            hdu.header[kw] = ""
        return hdu

    def _make_target_extension(self):
        """Create the 'TARGETTABLES' extension (i.e. extension #1)."""
        # Turn the data arrays into fits columns and initialize the HDU
        coldim = '({},{})'.format(self.n_cols, self.n_rows)
        eformat = '{}E'.format(self.n_rows * self.n_cols)
        jformat = '{}J'.format(self.n_rows * self.n_cols)
        cols = []
        cols.append(fits.Column(name='TIME', format='D', unit='BJD - 2454833',
                                array=self.time))
        cols.append(fits.Column(name='TIMECORR', format='E', unit='D',
                                array=self.timecorr))
        cols.append(fits.Column(name='CADENCENO', format='J',
                                array=self.cadenceno))
        cols.append(fits.Column(name='RAW_CNTS', format=jformat,
                                unit='count', dim=coldim,
                                array=self.raw_cnts))
        cols.append(fits.Column(name='FLUX', format=eformat,
                                unit='e-/s', dim=coldim,
                                array=self.flux))
        cols.append(fits.Column(name='FLUX_ERR', format=eformat,
                                unit='e-/s', dim=coldim,
                                array=self.flux_err))
        cols.append(fits.Column(name='FLUX_BKG', format=eformat,
                                unit='e-/s', dim=coldim,
                                array=self.flux_bkg))
        cols.append(fits.Column(name='FLUX_BKG_ERR', format=eformat,
                                unit='e-/s', dim=coldim,
                                array=self.flux_bkg_err))
        cols.append(fits.Column(name='COSMIC_RAYS', format=eformat,
                                unit='e-/s', dim=coldim,
                                array=self.cosmic_rays))
        cols.append(fits.Column(name='QUALITY', format='J',
                                array=self.quality))
        cols.append(fits.Column(name='POS_CORR1', format='E', unit='pixels',
                                array=self.pos_corr1))
        cols.append(fits.Column(name='POS_CORR2', format='E', unit='pixels',
                                array=self.pos_corr2))
        coldefs = fits.ColDefs(cols)
        hdu = fits.BinTableHDU.from_columns(coldefs)

        # Set the header with defaults
        template = self._header_template(1)
        for kw in template:
            if kw not in ['XTENSION', 'NAXIS1', 'NAXIS2', 'CHECKSUM', 'BITPIX']:
                try:
                    hdu.header[kw] = (self.keywords[kw],
                                      self.keywords.comments[kw])
                except KeyError:
                    hdu.header[kw] = (template[kw],
                                      template.comments[kw])

        # Override the defaults where necessary
        hdu.header['EXTNAME'] = 'TARGETTABLES'
        hdu.header['OBJECT'] = self.target_id
        hdu.header['KEPLERID'] = self.target_id
        for n in [5, 6, 7, 8, 9]:
            hdu.header["TFORM{}".format(n)] = eformat
            hdu.header["TDIM{}".format(n)] = coldim
        hdu.header['TFORM4'] = jformat
        hdu.header['TDIM4'] = coldim

        return hdu

    def _make_aperture_extension(self):
        """Create the aperture mask extension (i.e. extension #2)."""
        mask = 3 * np.ones((self.n_rows, self.n_cols), dtype='int32')
        hdu = fits.ImageHDU(mask)

        # Set the header from the template TPF again
        template = self._header_template(2)
        for kw in template:
            if kw not in ['XTENSION', 'NAXIS1', 'NAXIS2', 'CHECKSUM', 'BITPIX']:
                try:
                    hdu.header[kw] = (self.keywords[kw],
                                      self.keywords.comments[kw])
                except KeyError:
                    hdu.header[kw] = (template[kw],
                                      template.comments[kw])
        hdu.header['EXTNAME'] = 'APERTURE'
        return hdu<|MERGE_RESOLUTION|>--- conflicted
+++ resolved
@@ -16,12 +16,11 @@
 from astropy import units as u
 from astropy.coordinates import SkyCoord
 from astropy.table import Table
-import np.ma as ma
 
 from . import PACKAGEDIR
 from .lightcurve import KeplerLightCurve, LightCurve
 from .prf import SimpleKeplerPRF
-from .utils import KeplerQualityFlags, plot_image, bkjd_to_astropy_time
+from .utils import KeplerQualityFlags, plot_image, bkjd_to_astropy_time, query_catalog
 from .mast import download_kepler_products
 
 
@@ -197,26 +196,28 @@
         return('KeplerTargetPixelFile Object (ID: {})'.format(self.keplerid))
 
 
-    def query_catalog(self, catalog=None, radius=0.5, dist_tolerance=12, nearby_sources=True):
+    def get_sources(self, catalog=None, magnitude_limit=18, dist_tolerance=3):
         """
         Returns a crossmatched table of stars that are centered on the target
-        of the tpf file. Current tables supported are KIC, EPIC and Gaia DR2.
+        of the tpf file. Current catalog supported are KIC, EPIC and Gaia DR2.
 
         Parameters
         -----------
         catalog: string
             Indicate catalog assigned for mission. If Kepler, catalog will be KIC
             if K2 catalog is EPIC.
-        radius: float
-            Radius of cone search centered on the target in arcminutes.
-            Default radius is 0.5 arcmin.
+        magnitude_limit : int or float
+            Limit the returned magnitudes to only stars brighter than magnitude_limit.
+            Default 18.
         dist_tolerance: float
-            Tolerance for source matching. Sources that fall within this Tolerance
-            of pixels in the KeplerTargetPixelFile will be returned in the result.
+            Tolerance for source matching in pixels. Sources that fall within this
+            tolerance of pixels in the KeplerTargetPixelFile will be returned in the result.
             Default is 3 pixels (12 arcsec).
 
         Returns
         -------
+        result : astropy.table
+            Astropy table with the following columns
         ID : astropy.table.column (KIC & EPIC)
             Catalog ID from catalog.
         RAJ200: astropy.table.column (KIC & EPIC)
@@ -225,12 +226,7 @@
             Declination [deg]
         pmRA: astropy.table.column (KIC & EPIC)
             Proper motion for right ascension [mas/year]
-        e_pmRA: astropy.table.column (KIC & EPIC)
-            Error proper motion for Right ascension [mas/year]
         pmDEC: astropy.table.column (KIC & EPIC)
-            Proper motion for declination [mas/year]
-        e_pmDEC: astropy.table.column (EPIC)
-            Error proper motion for declination [mas/year]
         Kpmag: astropy.table.column (KIC & EPIC)
             Magnitude in Kepler band [mag]
         """
@@ -243,38 +239,14 @@
             else:
                 log.error('Please provide a catalog.')
 
-        if catalog is "Gaia":
-            log.warn('Gaia RAs and Decs are at EPOC 2015.5. These RA/Decs have not been corrected.')
-
-        # Vizier id's
-        ID = {"KIC":
-                    {'vizier':"V/133/kic",
-                     'parameters': ["KIC", "RAJ2000", "DEJ2000", "pmRA", "pmDE", "kepmag"]},
-             "EPIC":
-                    {'vizier': "IV/34/epic",
-                     'parameters': ["ID", "RAJ2000", "DEJ2000", "pmRA", "pmDEC", "Kpmag","e_pmRA", "e_pmDEC"]},
-             "Gaia":
-                    {'vizier': "I/345/gaia2",
-                     'parameters': ["DR2Name", "RA_ICRS", "DE_ICRS", "pmRA", "pmDE", "e_pmRA", "e_pmDE", "Gmag"]}}
-
-        # identifies catalog
-        viz_id = ID[catalog]['vizier']
-
         #Skycoord the centre of target
         cent = SkyCoord(ra=self.ra, dec=self.dec, frame='icrs', unit=(u.deg, u.deg))
 
-        # Choose columns from Vizier
-        v = Vizier(catalog=[viz_id], columns=ID[catalog]['parameters'])
+        #Find the size of the TPF
+        radius = np.max(self.flux.shape[1:]) * 4 * u.arcsecond
+
         # query around centre with radius
-        result = v.query_region(cent, radius=radius*u.arcmin, catalog=viz_id)
-
-        # Rename column names
-        new_pars = ['ID', 'RA', 'DEC', 'pmRA', 'pmDEC']
-        for i in range(len(new_pars)):
-            result[viz_id].rename_column(result[viz_id].colnames[i], new_pars[i])
-
-        # Queried stats
-        data = result[viz_id]
+        data = query_catalog(cent, radius=radius, catalog=catalog)
 
         # Load ra & dec of all tpf pixels
         pixels_ra, pixels_dec = self.get_coordinates(cadence='all')
@@ -288,25 +260,21 @@
 
         # Make pixel pairs into SkyCoord
         sky_pixel_pairs = SkyCoord(ra=pixel_pairs[0]*u.deg, dec=pixel_pairs[1]*u.deg, frame='icrs', unit=(u.deg, u.deg))
-<<<<<<< HEAD
-        # Make pairs in sky_data
-=======
         # Make pairs in sky_sources
->>>>>>> 40717847
-        sky_sources = SkyCoord(ra=data['RA'], dec=data['DEC'], frame='icrs', unit=(u.deg, u.deg))
+        sky_sources = SkyCoord(ra=data['RA'], dec=data['Dec'], frame='icrs', unit=(u.deg, u.deg))
 
         seperation_mask = []
         for i in range (len(data)):
-<<<<<<< HEAD
             s = sky_pixel_pairs.separation(sky_sources[i])  # Estimate seperation
-            seperation = np.any(s.arcsec <= seperation_factor)
-=======
-            s = sky_pixel_pairs.separation(sky_sources[i]) # Estimate seperation
-            seperation = ~np.any(s.arcsec<=seperation_factor)
->>>>>>> 40717847
+            seperation = np.any(s.arcsec <= dist_tolerance)
             seperation_mask.append(seperation)
 
+
         sep_mask = np.array(seperation_mask, dtype=bool)
+
+        # Make sure it's bright enough
+        sep_mask &= data['mag'] < magnitude_limit
+
         return data[sep_mask]
 
     @property
